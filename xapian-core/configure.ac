--- conflicted
+++ resolved
@@ -904,22 +904,10 @@
     AC_MSG_ERROR([zlib.h not found - required for glass (you may need to install the zlib1g-dev or zlib-devel package)])
     ], [ ])
 
-<<<<<<< HEAD
   dnl Check for zlibVersion - normally it's in -lz but the mingw build needs -lzlib or -lzdll.
   AC_SEARCH_LIBS([zlibVersion], [z zlib zdll], [], [
     AC_MSG_ERROR([zlibVersion() not found in -lz, -lzlib, or -lzdll - required for glass (you may need to install the zlib1g-dev or zlib-devel package)])
     ])
-=======
-  dnl Check for zlibVersion in -lz.
-  SAVE_LIBS=$LIBS
-  dnl mingw build needs -lzlib or -lzdll.
-  AC_SEARCH_LIBS([zlibVersion], [z zlib zdll], [
-    XAPIAN_LIBS="$XAPIAN_LIBS -l$ac_lib"
-    ], [
-    AC_MSG_ERROR([zlibVersion() not found in -lz, -lzlib, or -lzdll - required for glass (you may need to install the zlib1g-dev or zlib-devel package)])
-    ])
-  LIBS=$SAVE_LIBS
->>>>>>> 8c679a43
 
   dnl Find the UUID library (from e2fsprogs/util-linux-ng, not the OSSP one).
 
